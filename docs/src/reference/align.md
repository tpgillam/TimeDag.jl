--- conflicted
+++ resolved
@@ -13,9 +13,6 @@
 lag
 Base.diff
 count_knots
-<<<<<<< HEAD
 Base.skip
-=======
 Base.merge
->>>>>>> 1de8838d
 ```