@testset "right" begin
    _test_binary_op(right, (x, y) -> y)
    @test right(n1, n1) === n1
end

@testset "left" begin
    _test_binary_op(left, (x, y) -> x)
    @test left(n1, n1) === n1
end

@testset "align" begin
    @test _eval(align(n4, n1)) == b1
    @test _eval(align(n1, n4)) == Block([
        DateTime(2000, 1, 1) => 1,
        DateTime(2000, 1, 2) => 2,
        DateTime(2000, 1, 3) => 3,
        DateTime(2000, 1, 4) => 4,
        DateTime(2000, 1, 5) => 4,
        DateTime(2000, 1, 6) => 4,
        DateTime(2000, 1, 7) => 4,
    ])
end

@testset "align_once" begin
    @test _eval(align_once(n4, n1)) == b1
    #! format:off
    @test _eval(align_once(n1, n2)) == Block([
        DateTime(2000, 1, 2) => 2,
        DateTime(2000, 1, 3) => 3,
        DateTime(2000, 1, 5) => 4
    ])
    @test _eval(align_once(n3, n2)) == Block([
        DateTime(2000, 1, 2) => 15
    ])
    @test _eval(align_once(n2, n4)) == Block([
        DateTime(2000, 1, 2) => 5,
        DateTime(2000, 1, 3) => 6,
        DateTime(2000, 1, 5) => 8
    ])
    #! format:on
end

@testset "coalign" begin
    @testset "unary" begin
        @test coalign(n4) === n4
        @test coalign(n4; alignment=INTERSECT) === n4
        @test coalign(n4; alignment=LEFT) === n4
        @test coalign(n4; alignment=UNION) === n4
    end

    @testset "binary" begin
        for alignment in (INTERSECT, LEFT, UNION)
            na, nb = coalign(n1, n2; alignment)
            @test _eval(na) == _eval(left(n1, n2, alignment))
            @test _eval(nb) == _eval(right(n1, n2, alignment))
            @test coalign(n1, n1; alignment) === (n1, n1)
        end
    end

    @testset "ternary" begin
        for alignment in (INTERSECT, LEFT, UNION)
            na, nb, nc = coalign(n1, n2, n3; alignment)

            l(x, y) = left(x, y, alignment)
            r(x, y) = right(x, y, alignment)

            @test _eval(na) == _eval(l(n1, l(n2, n3)))
            @test _eval(nb) == _eval(r(n1, l(n2, n3)))
            @test _eval(nc) == _eval(r(n1, r(n2, n3)))

            @test coalign(n1, n1, n1; alignment) === (n1, n1, n1)
        end
    end

    @testset "ordering" begin
        # We don't want to generate new different nodes if we coalign the same nodes in a
        # different order, when alignment is order-independent.
        nodes = [n1, n2, n3]
        for alignment in (INTERSECT, UNION)
            for indices in permutations([1, 2, 3])
                new_nodes = coalign(nodes[indices]...; alignment)
                @test new_nodes === coalign(nodes...; alignment)[indices]
            end
        end

        # For the case of LEFT, the first node must stay in place, but we should be able to
        # permute the order of the others and not change the answer.
        for indices in permutations([1, 2, 3])
            new_nodes = coalign(n4, nodes[indices]...; alignment=LEFT)
            @test new_nodes === coalign(n4, nodes...; alignment=LEFT)[[1; 1 .+ indices]]
        end
    end
end

@testset "first_knot" begin
    @test _eval(first_knot(n4)) == b4[1:1]
    @test _eval(first_knot(n_boolean)) == b_boolean[1:1]
    @test _eval(empty_node(Float64)) == Block{Float64}()
    @test first_knot(constant(42.0)) === constant(42.0)
end

@testset "active_count" begin
    @test _eval(active_count(n1)) == Block([b1.times[1]], [1])
    @test _eval(active_count(n1, n2)) == Block([b1.times[1], b2.times[1]], [1, 2])
    @test _eval(active_count(n1, n2, n3)) == Block([b1.times[1], b2.times[1]], [2, 3])
    @test _eval(active_count(n1, n2, n3, n4)) == Block([b1.times[1], b2.times[1]], [3, 4])

    # Testing for optimisations.
    @test active_count(n1, n2) === active_count(n2, n1)
    @test active_count(n1, n2, n3) === active_count(n2, n1, n3)
    @test active_count(n1, n2, n3) === active_count(n3, n1, n2)
    @test active_count(n1, n2, n3) === active_count(n3, n2, n1)
end

@testset "prepend" begin
    # The second argument should take over as soon as it is available. In the case that both
    # arguments are constants, that is immediately.
    @test prepend(1, 2) === constant(2)
    @test prepend(1, "s") === constant("s")

    # We should promote or widen types where applicable.
    @test value_type(prepend(1, n1)) == Int64
    @test value_type(prepend(1.0, n1)) == Float64
    @test value_type(prepend("s", n1)) == Any
    @test prepend(1, n2) === prepend(constant(1), n2)
    @test prepend(n1, n2) === prepend(n1, n2)

    @test _eval(prepend(42, n1)) == b1
    @test _eval(prepend(42, n2)) == Block([
        DateTime(2000, 1, 1) => 42,
        DateTime(2000, 1, 2) => 5,
        DateTime(2000, 1, 3) => 6,
        DateTime(2000, 1, 5) => 8,
    ])

    @test _eval(prepend(n4, n2)) == Block([
        DateTime(2000, 1, 1) => 1,
        DateTime(2000, 1, 2) => 5,
        DateTime(2000, 1, 3) => 6,
        DateTime(2000, 1, 5) => 8,
    ])

    # Checking type-promotion.
    @test _eval(prepend(n_boolean, lag(n2, 2))) == Block([
        DateTime(2000, 1, 1) => 1,
        DateTime(2000, 1, 2) => 0,
        DateTime(2000, 1, 3) => 1,
        DateTime(2000, 1, 4) => 1,
        DateTime(2000, 1, 5) => 5,
    ])
end

@testset "throttle" begin
    @test throttle(n4, 1) === n4
    @test _eval(throttle(n4, 2)) == b4[1:2:end]
    @test _eval(throttle(n4, 3)) == b4[1:3:end]
    @test _eval(throttle(n4, 4)) == b4[1:4:end]
end

@testset "count_knots" begin
    _expected_count_knots(b::Block) = Block(b.times, 1:length(b))
    @test count_knots(n1) === count_knots(n1)
    @test _eval(count_knots(42)) == Block([_T_START], [1])
    # Check for optimisation
    @test count_knots(42) === constant(1)
    @test _eval(count_knots(n1)) == _expected_count_knots(b1)
    @test _eval(count_knots(n4)) == _expected_count_knots(b4)
    @test _eval(count_knots(n_boolean)) == _expected_count_knots(b_boolean)
end

<<<<<<< HEAD
@testset "skip" begin
    @test _eval(skip(n1, 1)) == b1[2:end]
    @test _eval(skip(n1, 3)) == b1[4:end]
    @test _eval(skip(n1, 10)) == _eval(empty_node(Float64))
    @test skip(constant(5), 1) === empty_node(Int)
    @test skip(constant(5), 0) === constant(5)
    @test skip(n1, 1) === skip(n1, 1)
    @test skip(n1, 0) === n1
    @test_broken empty_node(Float64) === skip(empty_node(Float64), 3)
    @test_throws ArgumentError skip(n1, -4)
=======
@testset "merge" begin
    # Merging a node with itself any number of times should be a no-op.
    @test merge(n1) === n1
    @test merge(n1, n1) === n1
    @test merge(n1, n1, n1) === n1
    @test merge(n1, n1, n1, n1) === n1

    # More generally, if a node appears multiple times, we only need to keep the _last_
    # occurrence.
    @test merge(n2, n1, n2) === merge(n1, n2)
    @test merge(n1, n2, n1, n2) === merge(n1, n2)
    @test merge(n1, n2, n3, n2, n1, n1, n2, n1, n2) === merge(n3, n1, n2)

    # Merging constants should give a constant.
    @test merge(constant(1), constant(2)) === constant(2)
    @test merge(constant(1), constant(2), constant(3)) === constant(3)

    # If the times of the inputs are identically equal, we expect to not
    # allocate a new block in evaluation.
    b_new = Block(b1.times, 2 .* (1:length(b1.times)))
    @test _eval(merge(block_node(b_new), n1)) === b1
    @test _eval(merge(n1, block_node(b_new))) === b_new

    # Some hand-crafted examples:
    @test _eval(merge(n1, n2)) == Block([
        DateTime(2000, 1, 1) => 1,
        DateTime(2000, 1, 2) => 5,
        DateTime(2000, 1, 3) => 6,
        DateTime(2000, 1, 4) => 4,
        DateTime(2000, 1, 5) => 8,
    ])
    @test _eval(merge(n1, n2, n3)) == Block([
        DateTime(2000, 1, 1) => 15,
        DateTime(2000, 1, 2) => 5,
        DateTime(2000, 1, 3) => 6,
        DateTime(2000, 1, 4) => 4,
        DateTime(2000, 1, 5) => 8,
    ])
    @test _eval(merge(n4, n1, n2, n3)) == Block([
        DateTime(2000, 1, 1) => 15,
        DateTime(2000, 1, 2) => 5,
        DateTime(2000, 1, 3) => 6,
        DateTime(2000, 1, 4) => 4,
        DateTime(2000, 1, 5) => 8,
        DateTime(2000, 1, 6) => 6,
        DateTime(2000, 1, 7) => 7,
    ])

    # Type promotion.
    @test value_type(merge(n1, n_boolean)) == Int64
    rng = MersenneTwister()
    @test value_type(merge(n1, block_node(_get_rand_block(rng, 3)))) == Float64
    @test value_type(merge(n1, block_node(_get_rand_vec_block(rng, 3, 3)))) == Any
>>>>>>> 1de8838d
end<|MERGE_RESOLUTION|>--- conflicted
+++ resolved
@@ -168,7 +168,6 @@
     @test _eval(count_knots(n_boolean)) == _expected_count_knots(b_boolean)
 end
 
-<<<<<<< HEAD
 @testset "skip" begin
     @test _eval(skip(n1, 1)) == b1[2:end]
     @test _eval(skip(n1, 3)) == b1[4:end]
@@ -179,7 +178,8 @@
     @test skip(n1, 0) === n1
     @test_broken empty_node(Float64) === skip(empty_node(Float64), 3)
     @test_throws ArgumentError skip(n1, -4)
-=======
+end
+
 @testset "merge" begin
     # Merging a node with itself any number of times should be a no-op.
     @test merge(n1) === n1
@@ -233,5 +233,4 @@
     rng = MersenneTwister()
     @test value_type(merge(n1, block_node(_get_rand_block(rng, 3)))) == Float64
     @test value_type(merge(n1, block_node(_get_rand_vec_block(rng, 3, 3)))) == Any
->>>>>>> 1de8838d
 end